--- conflicted
+++ resolved
@@ -247,13 +247,8 @@
 func (c *connectClient) WriteRequestHeader(streamType StreamType, header http.Header) {
 	// We know these header keys are in canonical form, so we can bypass all the
 	// checks in Header.Set.
-<<<<<<< HEAD
 	if getHeaderCanonical(header, headerUserAgent) == "" {
-		header[headerUserAgent] = []string{connectUserAgent()}
-=======
-	if header.Get(headerUserAgent) == "" {
 		header[headerUserAgent] = []string{defaultConnectUserAgent}
->>>>>>> e488bce8
 	}
 	header[connectHeaderProtocolVersion] = []string{connectProtocolVersion}
 	header[headerContentType] = []string{
