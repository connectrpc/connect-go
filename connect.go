// Copyright 2021-2025 The Connect Authors
//
// Licensed under the Apache License, Version 2.0 (the "License");
// you may not use this file except in compliance with the License.
// You may obtain a copy of the License at
//
//      http://www.apache.org/licenses/LICENSE-2.0
//
// Unless required by applicable law or agreed to in writing, software
// distributed under the License is distributed on an "AS IS" BASIS,
// WITHOUT WARRANTIES OR CONDITIONS OF ANY KIND, either express or implied.
// See the License for the specific language governing permissions and
// limitations under the License.

// Package connect is a slim RPC framework built on Protocol Buffers and
// [net/http]. In addition to supporting its own protocol, Connect handlers and
// clients are wire-compatible with gRPC and gRPC-Web, including streaming.
//
// This documentation is intended to explain each type and function in
// isolation. Walkthroughs, FAQs, and other narrative docs are available on the
// [Connect website], and there's a working [demonstration service] on Github.
//
// [Connect website]: https://connectrpc.com
// [demonstration service]: https://github.com/connectrpc/examples-go
package connect

import (
	"errors"
	"fmt"
	"io"
	"net/http"
	"net/url"
)

// Version is the semantic version of the connect module.
const Version = "1.19.0-dev"

// These constants are used in compile-time handshakes with connect's generated
// code.
const (
	IsAtLeastVersion0_0_1  = true
	IsAtLeastVersion0_1_0  = true
	IsAtLeastVersion1_7_0  = true
	IsAtLeastVersion1_13_0 = true
)

// StreamType describes whether the client, server, neither, or both is
// streaming.
type StreamType uint8

const (
	StreamTypeUnary  StreamType = 0b00
	StreamTypeClient StreamType = 0b01
	StreamTypeServer StreamType = 0b10
	StreamTypeBidi              = StreamTypeClient | StreamTypeServer
)

func (s StreamType) String() string {
	switch s {
	case StreamTypeUnary:
		return "unary"
	case StreamTypeClient:
		return "client"
	case StreamTypeServer:
		return "server"
	case StreamTypeBidi:
		return "bidi"
	}
	return fmt.Sprintf("stream_%d", s)
}

// StreamingHandlerConn is the server's view of a bidirectional message
// exchange. Interceptors for streaming RPCs may wrap StreamingHandlerConns.
//
// Like the standard library's [http.ResponseWriter], StreamingHandlerConns write
// response headers to the network with the first call to Send. Any subsequent
// mutations are effectively no-ops. Handlers may mutate response trailers at
// any time before returning. When the client has finished sending data,
// Receive returns an error wrapping [io.EOF]. Handlers should check for this
// using the standard library's [errors.Is].
//
// Headers and trailers beginning with "Connect-" and "Grpc-" are reserved for
// use by the gRPC and Connect protocols: applications may read them but
// shouldn't write them.
//
// StreamingHandlerConn implementations provided by this module guarantee that
// all returned errors can be cast to [*Error] using the standard library's
// [errors.As].
//
// StreamingHandlerConn implementations do not need to be safe for concurrent use.
type StreamingHandlerConn interface {
	Spec() Spec
	Peer() Peer

	Receive(any) error
	RequestHeader() http.Header

	Send(any) error
	ResponseHeader() http.Header
	ResponseTrailer() http.Header
}

// StreamingClientConn is the client's view of a bidirectional message exchange.
// Interceptors for streaming RPCs may wrap StreamingClientConns.
//
// StreamingClientConns write request headers to the network with the first
// call to Send. Any subsequent mutations are effectively no-ops. When the
// server is done sending data, the StreamingClientConn's Receive method
// returns an error wrapping [io.EOF]. Clients should check for this using the
// standard library's [errors.Is]. If the server encounters an error during
// processing, subsequent calls to the StreamingClientConn's Send method will
// return an error wrapping [io.EOF]; clients may then call Receive to unmarshal
// the error.
//
// Headers and trailers beginning with "Connect-" and "Grpc-" are reserved for
// use by the gRPC and Connect protocols: applications may read them but
// shouldn't write them.
//
// StreamingClientConn implementations provided by this module guarantee that
// all returned errors can be cast to [*Error] using the standard library's
// [errors.As].
//
// In order to support bidirectional streaming RPCs, all StreamingClientConn
// implementations must support limited concurrent use. See the comments on
// each group of methods for details.
type StreamingClientConn interface {
	// Spec and Peer must be safe to call concurrently with all other methods.
	Spec() Spec
	Peer() Peer

	// Send, RequestHeader, and CloseRequest may race with each other, but must
	// be safe to call concurrently with all other methods.
	Send(any) error
	RequestHeader() http.Header
	CloseRequest() error

	// Receive, ResponseHeader, ResponseTrailer, and CloseResponse may race with
	// each other, but must be safe to call concurrently with all other methods.
	Receive(any) error
	ResponseHeader() http.Header
	ResponseTrailer() http.Header
	CloseResponse() error
}

// Request is a wrapper around a generated request message. It provides
// access to metadata like headers and the RPC specification, as well as
// strongly-typed access to the message itself.
type Request[T any] struct {
	Msg *T

	spec   Spec
	peer   Peer
	header http.Header
	method string
}

// NewRequest wraps a generated request message.
func NewRequest[T any](message *T) *Request[T] {
	return &Request[T]{
		Msg: message,
		// Initialized lazily so we don't allocate unnecessarily.
		header: nil,
	}
}

// Any returns the concrete request message as an empty interface, so that
// *Request implements the [AnyRequest] interface.
func (r *Request[_]) Any() any {
	return r.Msg
}

// Spec returns a description of this RPC.
func (r *Request[_]) Spec() Spec {
	return r.spec
}

// Peer describes the other party for this RPC.
func (r *Request[_]) Peer() Peer {
	return r.peer
}

// Header returns the HTTP headers for this request. Headers beginning with
// "Connect-" and "Grpc-" are reserved for use by the Connect and gRPC
// protocols: applications may read them but shouldn't write them.
func (r *Request[_]) Header() http.Header {
	if r.header == nil {
		r.header = make(http.Header)
	}
	return r.header
}

// HTTPMethod returns the HTTP method for this request. This is nearly always
// POST, but side-effect-free unary RPCs could be made via a GET.
//
// On a newly created request, via NewRequest, this will return the empty
// string until the actual request is actually sent and the HTTP method
// determined. This means that client interceptor functions will see the
// empty string until *after* they delegate to the handler they wrapped. It
// is even possible for this to return the empty string after such delegation,
// if the request was never actually sent to the server (and thus no
// determination ever made about the HTTP method).
func (r *Request[_]) HTTPMethod() string {
	return r.method
}

// internalOnly implements AnyRequest.
func (r *Request[_]) internalOnly() {}

// setRequestMethod sets the request method to the given value.
func (r *Request[_]) setRequestMethod(method string) {
	r.method = method
}

// AnyRequest is the common method set of every [Request], regardless of type
// parameter. It's used in unary interceptors.
//
// Headers and trailers beginning with "Connect-" and "Grpc-" are reserved for
// use by the gRPC and Connect protocols: applications may read them but
// shouldn't write them.
//
// To preserve our ability to add methods to this interface without breaking
// backward compatibility, only types defined in this package can implement
// AnyRequest.
type AnyRequest interface {
	Any() any
	Spec() Spec
	Peer() Peer
	Header() http.Header
	HTTPMethod() string

	internalOnly()
	setRequestMethod(string)
}

// Response is a wrapper around a generated response message. It provides
// access to metadata like headers and trailers, as well as strongly-typed
// access to the message itself.
type Response[T any] struct {
	Msg *T

	header  http.Header
	trailer http.Header
}

// NewResponse wraps a generated response message.
func NewResponse[T any](message *T) *Response[T] {
	return &Response[T]{
		Msg: message,
		// Initialized lazily so we don't allocate unnecessarily.
		header:  nil,
		trailer: nil,
	}
}

// Any returns the concrete response message as an empty interface, so that
// *Response implements the [AnyResponse] interface.
func (r *Response[_]) Any() any {
	return r.Msg
}

// Header returns the HTTP headers for this response. Headers beginning with
// "Connect-" and "Grpc-" are reserved for use by the Connect and gRPC
// protocols: applications may read them but shouldn't write them.
func (r *Response[_]) Header() http.Header {
	if r.header == nil {
		r.header = make(http.Header)
	}
	return r.header
}

// Trailer returns the trailers for this response. Depending on the underlying
// RPC protocol, trailers may be sent as HTTP trailers or a protocol-specific
// block of in-body metadata.
//
// Trailers beginning with "Connect-" and "Grpc-" are reserved for use by the
// Connect and gRPC protocols: applications may read them but shouldn't write
// them.
func (r *Response[_]) Trailer() http.Header {
	if r.trailer == nil {
		r.trailer = make(http.Header)
	}
	return r.trailer
}

// internalOnly implements AnyResponse.
func (r *Response[_]) internalOnly() {}

// AnyResponse is the common method set of every [Response], regardless of type
// parameter. It's used in unary interceptors.
//
// Headers and trailers beginning with "Connect-" and "Grpc-" are reserved for
// use by the gRPC and Connect protocols: applications may read them but
// shouldn't write them.
//
// To preserve our ability to add methods to this interface without breaking
// backward compatibility, only types defined in this package can implement
// AnyResponse.
type AnyResponse interface {
	Any() any
	Header() http.Header
	Trailer() http.Header

	internalOnly()
}

// HTTPClient is the interface connect expects HTTP clients to implement. The
// standard library's *http.Client implements HTTPClient.
type HTTPClient interface {
	Do(*http.Request) (*http.Response, error)
}

// Spec is a description of a client call or a handler invocation.
//
// If you're using Protobuf, protoc-gen-connect-go generates a constant for the
// fully-qualified Procedure corresponding to each RPC in your schema.
type Spec struct {
	StreamType       StreamType
	Schema           any    // for protobuf RPCs, a protoreflect.MethodDescriptor
	Procedure        string // for example, "/acme.foo.v1.FooService/Bar"
	IsClient         bool   // otherwise we're in a handler
	IdempotencyLevel IdempotencyLevel
}

// Peer describes the other party to an RPC.
//
// When accessed client-side, Addr contains the host or host:port from the
// server's URL. When accessed server-side, Addr contains the client's address
// in IP:port format.
//
// On both the client and the server, Protocol is the RPC protocol in use.
// Currently, it's either [ProtocolConnect], [ProtocolGRPC], or
// [ProtocolGRPCWeb], but additional protocols may be added in the future.
//
// Query contains the query parameters for the request. For the server, this
// will reflect the actual query parameters sent. For the client, it is unset.
type Peer struct {
	Addr     string
	Protocol string
	Query    url.Values // server-only
}

func newPeerFromURL(url *url.URL, protocol string) Peer {
	return Peer{
		Addr:     url.Host,
		Protocol: protocol,
	}
}

// handlerConnCloser extends StreamingHandlerConn with a method for handlers to
// terminate the message exchange (and optionally send an error to the client).
type handlerConnCloser interface {
	StreamingHandlerConn

	Close(error) error
}

// receiveConn represents the shared methods of both StreamingClientConn and StreamingHandlerConn
// that the below helper functions use for implementing the rules around a "unary" stream, that
// is expected to have exactly one message (or zero messages followed by a non-EOF error).
type receiveConn interface {
	Spec() Spec
	Receive(any) error
}

// hasHTTPMethod is implemented by streaming connections that support HTTP methods other than
// POST.
type hasHTTPMethod interface {
	getHTTPMethod() string
}

<<<<<<< HEAD
type errStreamingClientConn struct {
	StreamingClientConn
=======
// errStreamingClientConn is a sentinel error implementation of StreamingClientConn.
type errStreamingClientConn struct {
>>>>>>> fa4e176f
	err error
}

func (c *errStreamingClientConn) Receive(msg any) error {
	return c.err
}

func (c *errStreamingClientConn) Spec() Spec {
	return Spec{}
}

func (c *errStreamingClientConn) Peer() Peer {
	return Peer{}
}

func (c *errStreamingClientConn) Send(msg any) error {
	return c.err
}

func (c *errStreamingClientConn) CloseRequest() error {
	return c.err
}

func (c *errStreamingClientConn) CloseResponse() error {
	return c.err
}

func (c *errStreamingClientConn) RequestHeader() http.Header {
	return make(http.Header)
}

func (c *errStreamingClientConn) ResponseHeader() http.Header {
	return make(http.Header)
}

func (c *errStreamingClientConn) ResponseTrailer() http.Header {
	return make(http.Header)
}

// receiveUnaryResponse unmarshals a message from a StreamingClientConn, then
// envelopes the message and attaches headers and trailers. It attempts to
// consume the response stream and isn't appropriate when receiving multiple
// messages.
func receiveUnaryResponse[T any](conn StreamingClientConn, initializer maybeInitializer) (*Response[T], error) {
	msg, err := receiveUnaryMessage[T](conn, initializer, "response")
	if err != nil {
		return nil, err
	}
	return &Response[T]{
		Msg:     msg,
		header:  conn.ResponseHeader(),
		trailer: conn.ResponseTrailer(),
	}, nil
}

// receiveUnaryRequest unmarshals a message from a StreamingClientConn, then
// envelopes the message and attaches headers and other request properties. It
// attempts to consume the request stream and isn't appropriate when receiving
// multiple messages.
func receiveUnaryRequest[T any](conn StreamingHandlerConn, initializer maybeInitializer) (*Request[T], error) {
	msg, err := receiveUnaryMessage[T](conn, initializer, "request")
	if err != nil {
		return nil, err
	}
	method := http.MethodPost
	if hasRequestMethod, ok := conn.(hasHTTPMethod); ok {
		method = hasRequestMethod.getHTTPMethod()
	}
	return &Request[T]{
		Msg:    msg,
		spec:   conn.Spec(),
		peer:   conn.Peer(),
		header: conn.RequestHeader(),
		method: method,
	}, nil
}

func receiveUnaryMessage[T any](conn receiveConn, initializer maybeInitializer, what string) (*T, error) {
	var msg T
	if err := initializer.maybe(conn.Spec(), &msg); err != nil {
		return nil, err
	}
	// Possibly counter-intuitive, but the gRPC specs about error codes state that both clients
	// and servers should return "unimplemented" when they encounter a cardinality violation: where
	// the number of messages in the stream is wrong. Search for "cardinality violation" in the
	// following docs:
	//    https://grpc.github.io/grpc/core/md_doc_statuscodes.html
	if err := conn.Receive(&msg); err != nil {
		if errors.Is(err, io.EOF) {
			err = NewError(CodeUnimplemented, fmt.Errorf("unary %s has zero messages", what))
		}
		return nil, err
	}
	// In a well-formed stream, the one message must be the only content in the body.
	// To verify that it is well-formed, try to read another message from the stream.
	// TODO: optimize this second receive: ideally do it w/out allocation, w/out
	//       fully reading next message (if one is present), and w/out trying to
	//       actually unmarshal the bytes)
	var msg2 T
	if err := initializer.maybe(conn.Spec(), &msg2); err != nil {
		return nil, err
	}
	if err := conn.Receive(&msg2); !errors.Is(err, io.EOF) {
		if err == nil {
			err = NewError(CodeUnimplemented, fmt.Errorf("unary %s has multiple messages", what))
		}
		return nil, err
	}
	return &msg, nil
}<|MERGE_RESOLUTION|>--- conflicted
+++ resolved
@@ -368,13 +368,8 @@
 	getHTTPMethod() string
 }
 
-<<<<<<< HEAD
-type errStreamingClientConn struct {
-	StreamingClientConn
-=======
 // errStreamingClientConn is a sentinel error implementation of StreamingClientConn.
 type errStreamingClientConn struct {
->>>>>>> fa4e176f
 	err error
 }
 
