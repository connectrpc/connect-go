// Copyright 2021-2025 The Connect Authors
//
// Licensed under the Apache License, Version 2.0 (the "License");
// you may not use this file except in compliance with the License.
// You may obtain a copy of the License at
//
//      http://www.apache.org/licenses/LICENSE-2.0
//
// Unless required by applicable law or agreed to in writing, software
// distributed under the License is distributed on an "AS IS" BASIS,
// WITHOUT WARRANTIES OR CONDITIONS OF ANY KIND, either express or implied.
// See the License for the specific language governing permissions and
// limitations under the License.

package connect

import (
	"context"
	"errors"
)

var (
	// errNewClientContextProhibited signals that a new client context was created
	// in an interceptor, which is prohibited.
	errNewClientContextProhibited = errors.New("creating a new context in an interceptor is prohibited")
)

// UnaryFunc is the generic signature of a unary RPC. Interceptors may wrap
// Funcs.
//
// The type of the request and response structs depend on the codec being used.
// When using Protobuf, request.Any() and response.Any() will always be
// [proto.Message] implementations.
type UnaryFunc func(context.Context, AnyRequest) (AnyResponse, error)

// StreamingClientFunc is the generic signature of a streaming RPC from the client's
// perspective. Interceptors may wrap StreamingClientFuncs.
type StreamingClientFunc func(context.Context, Spec) StreamingClientConn

// StreamingHandlerFunc is the generic signature of a streaming RPC from the
// handler's perspective. Interceptors may wrap StreamingHandlerFuncs.
type StreamingHandlerFunc func(context.Context, StreamingHandlerConn) error

// An Interceptor adds logic to a generated handler or client, like the
// decorators or middleware you may have seen in other libraries. Interceptors
// may mutate requests and responses, handle errors, retry, recover from panics,
// emit logs and metrics, or do nearly anything else.
//
// The returned functions must be safe to call concurrently.
type Interceptor interface {
	WrapUnary(UnaryFunc) UnaryFunc
	WrapStreamingClient(StreamingClientFunc) StreamingClientFunc
	WrapStreamingHandler(StreamingHandlerFunc) StreamingHandlerFunc
}

// UnaryInterceptorFunc is a simple Interceptor implementation that only
// wraps unary RPCs. It has no effect on streaming RPCs.
type UnaryInterceptorFunc func(UnaryFunc) UnaryFunc

// WrapUnary implements [Interceptor] by applying the interceptor function.
func (f UnaryInterceptorFunc) WrapUnary(next UnaryFunc) UnaryFunc { return f(next) }

// WrapStreamingClient implements [Interceptor] with a no-op.
func (f UnaryInterceptorFunc) WrapStreamingClient(next StreamingClientFunc) StreamingClientFunc {
	return next
}

// WrapStreamingHandler implements [Interceptor] with a no-op.
func (f UnaryInterceptorFunc) WrapStreamingHandler(next StreamingHandlerFunc) StreamingHandlerFunc {
	return next
}

// A chain composes multiple interceptors into one.
type chain struct {
	interceptors []Interceptor
}

// newChain composes multiple interceptors into one.
func newChain(interceptors []Interceptor) *chain {
	// We usually wrap in reverse order to have the first interceptor from
	// the slice act first. Rather than doing this dance repeatedly, reverse the
	// interceptor order now.
	var chain chain
	for i := len(interceptors) - 1; i >= 0; i-- {
		if interceptor := interceptors[i]; interceptor != nil {
			chain.interceptors = append(chain.interceptors, interceptor)
		}
	}
	return &chain
}

func (c *chain) WrapUnary(next UnaryFunc) UnaryFunc {
	for _, interceptor := range c.interceptors {
		next = unaryThunk(next)
		next = interceptor.WrapUnary(next)
	}
	return next
}

func (c *chain) WrapStreamingClient(next StreamingClientFunc) StreamingClientFunc {
	for _, interceptor := range c.interceptors {
		next = streamingClientThunk(next)
		next = interceptor.WrapStreamingClient(next)
	}
	return next
}

func (c *chain) WrapStreamingHandler(next StreamingHandlerFunc) StreamingHandlerFunc {
	for _, interceptor := range c.interceptors {
		next = interceptor.WrapStreamingHandler(next)
	}
	return next
}

func unaryThunk(next UnaryFunc) UnaryFunc {
	return func(ctx context.Context, req AnyRequest) (AnyResponse, error) {
<<<<<<< HEAD
		if !checkSentinel(ctx) {
			return nil, errNewClientContextProhibited
=======
		if err := checkSentinel(ctx); err != nil {
			return nil, err
>>>>>>> fa4e176f
		}
		return next(ctx, req)
	}
}

func streamingClientThunk(next StreamingClientFunc) StreamingClientFunc {
	return func(ctx context.Context, spec Spec) StreamingClientConn {
<<<<<<< HEAD
		if !checkSentinel(ctx) {
			return &errStreamingClientConn{err: errNewClientContextProhibited}
=======
		if err := checkSentinel(ctx); err != nil {
			return &errStreamingClientConn{err: err}
>>>>>>> fa4e176f
		}
		return next(ctx, spec)
	}
}

<<<<<<< HEAD
func checkSentinel(ctx context.Context) bool {
	callInfo, _ := ctx.Value(clientCallInfoContextKey{}).(*clientCallInfo)
	sentinel, _ := ctx.Value(sentinelContextKey{}).(*clientCallInfo)
	// Only verify if there's a sentinel call info to compare it to
	return callInfo == sentinel
=======
func checkSentinel(ctx context.Context) error {
	if ctx.Value(clientCallInfoContextKey{}) != ctx.Value(sentinelContextKey{}) {
		return errNewClientContextProhibited
	}
	return nil
>>>>>>> fa4e176f
}<|MERGE_RESOLUTION|>--- conflicted
+++ resolved
@@ -114,13 +114,8 @@
 
 func unaryThunk(next UnaryFunc) UnaryFunc {
 	return func(ctx context.Context, req AnyRequest) (AnyResponse, error) {
-<<<<<<< HEAD
-		if !checkSentinel(ctx) {
-			return nil, errNewClientContextProhibited
-=======
 		if err := checkSentinel(ctx); err != nil {
 			return nil, err
->>>>>>> fa4e176f
 		}
 		return next(ctx, req)
 	}
@@ -128,29 +123,16 @@
 
 func streamingClientThunk(next StreamingClientFunc) StreamingClientFunc {
 	return func(ctx context.Context, spec Spec) StreamingClientConn {
-<<<<<<< HEAD
-		if !checkSentinel(ctx) {
-			return &errStreamingClientConn{err: errNewClientContextProhibited}
-=======
 		if err := checkSentinel(ctx); err != nil {
 			return &errStreamingClientConn{err: err}
->>>>>>> fa4e176f
 		}
 		return next(ctx, spec)
 	}
 }
 
-<<<<<<< HEAD
-func checkSentinel(ctx context.Context) bool {
-	callInfo, _ := ctx.Value(clientCallInfoContextKey{}).(*clientCallInfo)
-	sentinel, _ := ctx.Value(sentinelContextKey{}).(*clientCallInfo)
-	// Only verify if there's a sentinel call info to compare it to
-	return callInfo == sentinel
-=======
 func checkSentinel(ctx context.Context) error {
 	if ctx.Value(clientCallInfoContextKey{}) != ctx.Value(sentinelContextKey{}) {
 		return errNewClientContextProhibited
 	}
 	return nil
->>>>>>> fa4e176f
 }