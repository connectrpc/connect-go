--- conflicted
+++ resolved
@@ -79,11 +79,7 @@
 		conn := client.protocolClient.NewConn(ctx, unarySpec, request.Header())
 		conn.onRequestSend(func(r *http.Request) {
 			request.setRequestMethod(r.Method)
-<<<<<<< HEAD
-			callInfo, ok := getClientCallInfoFromContext(ctx)
-=======
 			callInfo, ok := clientCallInfoFromContext(ctx)
->>>>>>> fa4e176f
 			if ok {
 				callInfo.method = r.Method
 			}
@@ -108,11 +104,7 @@
 		return response, conn.CloseResponse()
 	})
 	if interceptor := config.Interceptor; interceptor != nil {
-<<<<<<< HEAD
-		// interceptor here is the chain
-=======
 		// interceptor is the full chain of all interceptors provided
->>>>>>> fa4e176f
 		unaryFunc = interceptor.WrapUnary(unaryFunc)
 	}
 	client.callUnary = func(ctx context.Context, request *Request[Req]) (*Response[Res], error) {
@@ -124,11 +116,7 @@
 		protocolClient.WriteRequestHeader(StreamTypeUnary, request.Header())
 
 		// Also set them in the context if there's a call info present
-<<<<<<< HEAD
-		callInfo, callInfoOk := getClientCallInfoFromContext(ctx)
-=======
 		callInfo, callInfoOk := clientCallInfoFromContext(ctx)
->>>>>>> fa4e176f
 		if callInfoOk {
 			callInfo.peer = request.Peer()
 			callInfo.spec = request.Spec()
@@ -170,22 +158,6 @@
 	return c.callUnary(ctx, request)
 }
 
-<<<<<<< HEAD
-// CallUnarySimple calls a request-response procedure using the function signature
-// associated with the "simple" generation option.
-//
-// This option eliminates the [Request] and [Response] wrappers, and instead uses the
-// context.Context to propagate information such as headers.
-func (c *Client[Req, Res]) CallUnarySimple(ctx context.Context, request *Req) (*Res, error) {
-	response, err := c.CallUnary(ctx, NewRequest(request))
-	if response != nil {
-		return response.Msg, err
-	}
-	return nil, err
-}
-
-=======
->>>>>>> fa4e176f
 // CallClientStream calls a client streaming procedure.
 func (c *Client[Req, Res]) CallClientStream(ctx context.Context) *ClientStreamForClient[Req, Res] {
 	if c.err != nil {
@@ -214,11 +186,7 @@
 	if c.err != nil {
 		return nil, c.err
 	}
-<<<<<<< HEAD
-	callInfo, callInfoOk := getClientCallInfoFromContext(ctx)
-=======
 	callInfo, callInfoOk := clientCallInfoFromContext(ctx)
->>>>>>> fa4e176f
 	// Set values in the context if there's a call info present
 	if callInfoOk {
 		// Copy the call info into a sentinel value. This is so we can compare
@@ -262,18 +230,6 @@
 	}, nil
 }
 
-<<<<<<< HEAD
-// CallServerStreamSimple calls a server streaming procedure using the function signature
-// associated with the "simple" generation option.
-//
-// This option eliminates the [Request] wrapper, and instead uses the context.Context to
-// propagate information such as headers.
-func (c *Client[Req, Res]) CallServerStreamSimple(ctx context.Context, requestMsg *Req) (*ServerStreamForClient[Res], error) {
-	return c.CallServerStream(ctx, NewRequest(requestMsg))
-}
-
-=======
->>>>>>> fa4e176f
 // CallBidiStream calls a bidirectional streaming procedure.
 func (c *Client[Req, Res]) CallBidiStream(ctx context.Context) *BidiStreamForClient[Req, Res] {
 	if c.err != nil {
