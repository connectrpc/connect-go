--- conflicted
+++ resolved
@@ -237,13 +237,8 @@
 func (g *grpcClient) WriteRequestHeader(_ StreamType, header http.Header) {
 	// We know these header keys are in canonical form, so we can bypass all the
 	// checks in Header.Set.
-<<<<<<< HEAD
 	if getHeaderCanonical(header, headerUserAgent) == "" {
-		header[headerUserAgent] = []string{grpcUserAgent()}
-=======
-	if header.Get(headerUserAgent) == "" {
 		header[headerUserAgent] = []string{defaultGrpcUserAgent}
->>>>>>> e488bce8
 	}
 	header[headerContentType] = []string{grpcContentTypeFromCodecName(g.web, g.Codec.Name())}
 	// gRPC handles compression on a per-message basis, so we don't want to
